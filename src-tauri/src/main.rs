// Prevents additional console window on Windows in release, DO NOT REMOVE!!
#![cfg_attr(not(debug_assertions), windows_subsystem = "windows")]

mod database;
mod state;
mod encryption;
mod otp_parser;
<<<<<<< HEAD
mod sync;
=======
mod otp_exporter;
>>>>>>> a2f06cd5

use std::fmt::Display;
use libotp::{totp, totp_override};
use state::{AppState};
use tauri::{State, Manager, AppHandle};
use crate::otp_exporter::account_to_url;
use crate::otp_parser::{is_valid_url, parse_url};
use crate::state::ServiceAccess;
use crate::sync::get_jwt_token;


#[tauri::command]
fn get_one_time_password_for_account(app_handle: AppHandle, account: u32) -> String {
    let account = app_handle.db(|db| database::get_account_details_by_id(account, db)).unwrap();

    if account.id == 0 {
        return "Failed to generate OTP".to_string()
    }

    let decrypted_secret = encryption::decrypt(&account.secret);

    if account.algorithm.is_some() {
        return match totp_override(&decrypted_secret, account.otp_digits as u32, account.totp_step as u64, 0, account.algorithm.unwrap().to_hotp_algorithm()) {
            Some(otp) => {
                otp.to_string()
            },
            None => {
                "Failed to generate OTP".to_string()
            }
        }
    }

    match totp(&decrypted_secret, account.otp_digits as u32, account.totp_step as u64, 0) {
        Some(otp) => {
            otp.to_string()
        },
        None => {
            "Failed to generate OTP".to_string()
        }
    }
}

#[tauri::command]
fn create_new_account(app_handle: AppHandle, name: &str, secret: &str, digits: i32, step: i32, algorithm: &str) -> String {
    let account_exists = app_handle.db(|db| database::account_name_exists(name, db)).unwrap();

    if account_exists {
        return format!("Account already exists: {}", name)
    }

    if totp(secret, digits as u32, step as u64, 0).is_none() {
        return "Invalid 2FA Secret".to_string()
    }

    let encryption_secret = encryption::encrypt(secret);

    app_handle.db(|db| database::create_new_account(name, &encryption_secret, digits, step, algorithm, db)).unwrap();

    format!("Created account called: {}", name)
}

#[tauri::command]
fn get_all_accounts(app_handle: AppHandle, filter: &str) -> String {
    let accounts = app_handle.db(|db| database::get_all_accounts(db, filter)).unwrap();

    match serde_json::to_string(&accounts) {
        Ok(result) => result,
        _ => "{\"Error\": \"Can't get accounts\"}".to_string()
    }
}

#[tauri::command]
fn delete_account(app_handle: AppHandle, account_id: u32) -> String {
    let account = app_handle.db(|db| database::get_account_details_by_id(account_id, db)).unwrap();
    let result = app_handle.db(|db| database::delete_account(account, db)).unwrap();

    match result {
        true => "Success".to_string(),
        false => "Failure".to_string(),
    }
}

#[tauri::command]
fn parse_otp_url(otp_url: &str) -> String {
    if !is_valid_url(otp_url) {
        return "{\"Error\": \"Invalid OTP URL\"}".to_string()
    }

    let account = parse_url(otp_url);

    match serde_json::to_string(&account) {
        Ok(result) => result,
        _ => "{\"Error\": \"Can't create account\"}".to_string()
    }
}

#[tauri::command]
<<<<<<< HEAD
async fn validate_sync_account(host: &str, username: &str, password: &str) -> Result<String, ()> {
    let token_response = get_jwt_token(host, username, password).await;
    let formatted_response = match token_response {
        Ok(token) => token,
        Err(e) => e.formatted_message(),
    };

    Ok(formatted_response)
=======
fn export_accounts_to_wa(app_handle: AppHandle) -> String {
    let base_accounts = app_handle.db(|db| database::get_all_accounts(db, "")).unwrap();
    let mut otps: String = "".to_owned();

    for base_account in base_accounts {
        let verbose_account = app_handle.db(|db| database::get_account_details_by_id(base_account.id as u32, db)).unwrap();
        let url = account_to_url(verbose_account);

        otps.push_str(&url);
        otps.push_str("\n");
    }

    return otps
>>>>>>> a2f06cd5
}

fn main() {
    tauri::Builder::default()
        .manage(AppState { db: Default::default() })
<<<<<<< HEAD
        .invoke_handler(tauri::generate_handler![create_new_account, get_all_accounts, delete_account, get_one_time_password_for_account, parse_otp_url, validate_sync_account])
=======
        .invoke_handler(tauri::generate_handler![create_new_account, get_all_accounts, delete_account, get_one_time_password_for_account, parse_otp_url, export_accounts_to_wa])
>>>>>>> a2f06cd5
        .setup(|app| {
            let handle = app.handle();

            let app_state: State<AppState> = handle.state();
            let db = database::initialize_database(&handle).expect("Database initialize should succeed");
            *app_state.db.lock().unwrap() = Some(db);

            Ok(())
        })
        .run(tauri::generate_context!())
        .expect("error while running tauri application");
}<|MERGE_RESOLUTION|>--- conflicted
+++ resolved
@@ -5,11 +5,8 @@
 mod state;
 mod encryption;
 mod otp_parser;
-<<<<<<< HEAD
+mod otp_exporter;
 mod sync;
-=======
-mod otp_exporter;
->>>>>>> a2f06cd5
 
 use std::fmt::Display;
 use libotp::{totp, totp_override};
@@ -107,16 +104,6 @@
 }
 
 #[tauri::command]
-<<<<<<< HEAD
-async fn validate_sync_account(host: &str, username: &str, password: &str) -> Result<String, ()> {
-    let token_response = get_jwt_token(host, username, password).await;
-    let formatted_response = match token_response {
-        Ok(token) => token,
-        Err(e) => e.formatted_message(),
-    };
-
-    Ok(formatted_response)
-=======
 fn export_accounts_to_wa(app_handle: AppHandle) -> String {
     let base_accounts = app_handle.db(|db| database::get_all_accounts(db, "")).unwrap();
     let mut otps: String = "".to_owned();
@@ -130,17 +117,23 @@
     }
 
     return otps
->>>>>>> a2f06cd5
+}
+
+#[tauri::command]
+async fn validate_sync_account(host: &str, username: &str, password: &str) -> Result<String, ()> {
+    let token_response = get_jwt_token(host, username, password).await;
+    let formatted_response = match token_response {
+        Ok(token) => token,
+        Err(e) => e.formatted_message(),
+    };
+
+    Ok(formatted_response)
 }
 
 fn main() {
     tauri::Builder::default()
         .manage(AppState { db: Default::default() })
-<<<<<<< HEAD
-        .invoke_handler(tauri::generate_handler![create_new_account, get_all_accounts, delete_account, get_one_time_password_for_account, parse_otp_url, validate_sync_account])
-=======
-        .invoke_handler(tauri::generate_handler![create_new_account, get_all_accounts, delete_account, get_one_time_password_for_account, parse_otp_url, export_accounts_to_wa])
->>>>>>> a2f06cd5
+        .invoke_handler(tauri::generate_handler![create_new_account, get_all_accounts, delete_account, get_one_time_password_for_account, parse_otp_url, export_accounts_to_wa, validate_sync_account])
         .setup(|app| {
             let handle = app.handle();
 
